--- conflicted
+++ resolved
@@ -33,11 +33,6 @@
     this.blockSelection_ = blockSelectionWeakMap.get(this.workspace_);
     inMultipleSelectionModeWeakMap.set(this.workspace_, false);
     BaseBlockDraggerWeakMap.set(this.workspace_, Blockly.BlockDragger);
-<<<<<<< HEAD
-    this.fieldIntermediateChangeGroupIds_ = new Set();
-=======
-    this.multiFieldUpdateGroupID = '';
->>>>>>> 3dd7ec6c
     this.useCopyPasteCrossTab_ = true;
     this.useCopyPasteMenu_ = true;
     this.multiFieldUpdate_ = true;
@@ -293,16 +288,7 @@
         // https://github.com/mit-cml/workspace-multiselect/issues/33
         console.warn(err);
       } finally {
-<<<<<<< HEAD
-        if (!inGroup) {
-          Blockly.Events.setGroup(false);
-        } else {
-          Blockly.Events.setGroup(currentGroup);
-        }
-=======
         Blockly.Events.setGroup(currentGroup);
-        this.multiFieldUpdateGroupID = '';
->>>>>>> 3dd7ec6c
       }
     }
   }
